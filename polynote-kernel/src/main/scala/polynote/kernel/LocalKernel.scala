--- conflicted
+++ resolved
@@ -34,46 +34,6 @@
 
   def currentTime: ZIO[Clock, Nothing, Long] = ZIO.accessM[Clock](_.get.currentTime(TimeUnit.MILLISECONDS))
 
-<<<<<<< HEAD
-  override def queueCell(id: CellID): RIO[BaseEnv with GlobalEnv with CellEnv, Task[Unit]] = {
-    PublishStatus(CellStatusUpdate(id, Queued)) *>
-    TaskManager.queue(s"Cell $id", s"Cell $id", errorWith = _ => _.completed) {
-      currentTime.flatMap {
-        startTime =>
-          def publishEndTime: RIO[PublishResult with Clock, Unit] =
-            currentTime.flatMap(endTime => PublishResult(ExecutionInfo(startTime, Some(endTime))))
-
-          val run = for {
-            _             <- busyState.update(_.setBusy)
-            _             <- PublishStatus(CellStatusUpdate(id, Running))
-            notebook      <- CurrentNotebook.get
-            cell          <- ZIO(notebook.cell(id))
-            interpreter   <- getOrLaunch(cell.language, CellID(0))
-            state         <- interpreterState.getState
-            prevCells      = notebook.cells.takeWhile(_.id != cell.id)                                                  // find the latest executed state that correlates to a notebook cell
-            prevState      = prevCells.reverse.map(_.id).flatMap(state.at).headOption.getOrElse(latestPredef(state))
-            _             <- PublishResult(ClearResults())
-            _             <- PublishResult(ExecutionInfo(startTime, None))
-            _             <- CurrentNotebook.get
-            initialState   = State.id(id, prevState)                                                                    // run the cell while capturing outputs
-            resultState   <- (interpreter.run(cell.content.toString, initialState).provideSomeLayer(CellExecutor.layer(scalaCompiler.classLoader)) >>= updateValues)
-              .ensuring(CurrentRuntime.access.flatMap(rt => ZIO.effectTotal(rt.clearExecutionStatus())))
-            _             <- updateState(resultState)
-            _             <- resultState.values.map(PublishResult.apply).sequence.unit                                  // publish the result values
-            _             <- publishEndTime
-            _             <- PublishStatus(CellStatusUpdate(id, Complete))
-            notebook      <- CurrentNotebook.get
-            _             <- busyState.update(_.setIdle)
-          } yield ()
-
-          run.provideSomeLayer(CurrentRuntime.layer(id)).onInterrupt { _ =>
-            PublishResult(ErrorResult(new InterruptedException("Execution was interrupted by the user"))).orDie *>
-            PublishStatus(CellStatusUpdate(id, ErrorStatus)).orDie *>
-            busyState.update(_.setIdle).orDie *>
-            publishEndTime.orDie
-          }.catchAll {
-            err =>
-=======
   override def queueCell(id: CellID): RIO[BaseEnv with GlobalEnv with CellEnv, Task[Unit]] = PublishStatus.access.flatMap {
     publishStatus =>
       val queueTask: RIO[BaseEnv with GlobalEnv with CellEnv, Task[Unit]] = TaskManager.queue(s"Cell $id", s"Cell $id", errorWith = _ => _.completed) {
@@ -88,7 +48,7 @@
               notebook      <- CurrentNotebook.get
               cell          <- ZIO(notebook.cell(id))
               interpreter   <- getOrLaunch(cell.language, CellID(0))
-              state         <- interpreterState.get
+              state         <- interpreterState.getState
               prevCells      = notebook.cells.takeWhile(_.id != cell.id)                                                  // find the latest executed state that correlates to a notebook cell
               prevState      = prevCells.reverse.map(_.id).flatMap(state.at).headOption.getOrElse(latestPredef(state))
               _             <- PublishResult(ClearResults())
@@ -107,7 +67,6 @@
 
             run.provideSomeLayer(CurrentRuntime.layer(id)).onInterrupt { _ =>
               PublishResult(ErrorResult(new InterruptedException("Execution was interrupted by the user"))).orDie *>
->>>>>>> c8cbe310
               PublishStatus(CellStatusUpdate(id, ErrorStatus)).orDie *>
               busyState.update(_.setIdle).orDie *>
               publishEndTime.orDie
