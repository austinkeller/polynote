--- conflicted
+++ resolved
@@ -118,13 +118,8 @@
 
       val failingKernelFactory: Factory.Service = new Factory.Service {
         private var attempted = 0
-<<<<<<< HEAD
         override def apply(): RIO[BaseEnv with GlobalEnv with CellEnv, Kernel] =
-          ZIO(attempted).bracket(n => ZIO.effectTotal(attempted = n + 1)) {
-=======
-        override def apply(): RIO[BaseEnv with GlobalEnv with CellEnv with NotebookUpdates, Kernel] =
           ZIO(attempted).bracket(n => ZIO.effectTotal { attempted = n + 1 }) {
->>>>>>> f407d655
             case 0 => ZIO.fail(FailedToStart())
             case n => ZIO.succeed(stubKernel)
           }
@@ -412,7 +407,7 @@
   final case object Backspace extends Op
   final case class Keystroke(char: String) extends Op
   final case class HighlightAndDelete(pos: Int, len: Int) extends Op
-  final case class HighlightAndPaste(pos: Int, len: Int, str: String) extends Ops
+  final case class HighlightAndPaste(pos: Int, len: Int, str: String) extends Op
 
   case class Init(
     initialOffset: Int,
