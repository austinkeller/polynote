import {
    BaseHandler,
    clearArray,
    Disposable,
    EditString,
    IDisposable,
    ImmediateDisposable, MoveArrayValue,
    NoUpdate,
    ObjectStateHandler, OptionalStateView,
    setValue,
    StateHandler,
    StateView,
    UpdatePartial, UpdateResult,
} from ".";
import {ClientResult, CompileErrors, Output, PosRange, ResultValue, RuntimeError,} from "../data/result";

import * as messages from "../data/messages";
import {
    CompletionCandidate,
    HandleData,
    KernelStatusString,
    ModifyStream,
    NotebookUpdate,
    Signatures,
    TaskInfo, TaskStatus
} from "../data/messages";

import {CellComment, CellMetadata, NotebookCell, NotebookConfig} from "../data/data";
import {ContentEdit, diffEdits} from "../data/content_edit";
import {EditBuffer} from "../data/edit_buffer";
import {deepEquals, diffArray, Deferred} from "../util/helpers";
import {availableResultValues} from "../interpreter/client_interpreter";
import {notReceiver} from "../messaging/receiver";
<<<<<<< HEAD
import {ConstView, ProxyStateView} from "./state_handler";
=======
import {ServerStateHandler} from "./server_state";
>>>>>>> 68046d8c


export type CellPresenceState = {id: number, name: string, color: string, range: PosRange, avatar?: string};

export interface CellState {
    id: number,
    language: string,
    content: string,
    metadata: CellMetadata,
    comments: Record<string, CellComment>,
    output: Output[],
    results: (ResultValue | ClientResult)[],
    compileErrors: CompileErrors[],
    runtimeError: RuntimeError | undefined,
    // ephemeral states
    presence: Record<number, CellPresenceState>;
    editing: boolean,
    error: boolean,
    running: boolean
    queued: boolean,
    currentSelection: PosRange | undefined,
    currentHighlight: { range: PosRange, className: string} | undefined
}

export type CompletionHint = { cell: number, offset: number; completions: CompletionCandidate[] }
export type SignatureHint = { cell: number, offset: number, signatures?: Signatures };
export type NBConfig = {open: boolean, config: NotebookConfig}

export type KernelSymbols = Record<string, Record<string, ResultValue>>;
export type KernelInfo = Record<string, string>;
export type KernelTasks = Record<string, TaskInfo>; // taskId -> TaskInfo

export interface KernelState {
    symbols: KernelSymbols,
    status: KernelStatusString,
    info: KernelInfo,
    tasks: KernelTasks
}

export type PresenceState = { id: number, name: string, color: string, avatar?: string, selection?: { cellId: number, range: PosRange}};

export interface NotebookState {
    // basic states
    path: string,
    cells: Record<number, CellState>, // cellId -> state
    cellOrder: number[], // this is the canonical ordering of the cells.
    config: NBConfig,
    kernel: KernelState,
    // ephemeral states
    activeCellId: number | undefined,
    activeCompletion: { cellId: number, offset: number, resolve: (completion: CompletionHint) => void, reject: () => void } | undefined,
    activeSignature: { cellId: number, offset: number, resolve: (signature: SignatureHint) => void, reject: () => void } | undefined,
    activePresence: Record<number, PresenceState>,
    // map of handle ID to message received.
    activeStreams: Record<number, (HandleData | ModifyStream)[]>,
}

export class NotebookStateHandler extends BaseHandler<NotebookState> {
    readonly loaded: Promise<void>;
    private lazyActiveCellView?: StateView<CellState | undefined>;

    constructor(
        parent: StateHandler<NotebookState>,
        readonly cellsHandler: StateHandler<Record<number, CellState>>,
        readonly updateHandler: NotebookUpdateHandler,
        readonly _loaded?: Promise<void>
    ) {
        super(parent);

        if (_loaded === undefined) {
            if (this.isLoading) {
                const tasksView = this.view('kernel').view('tasks');
                this.loaded = new Promise<void>(resolve => {
                    const obs = tasksView.addObserver((current, prev) => {
                        if (!current[this.state.path] || current[this.state.path].status === TaskStatus.Complete) {
                            obs.dispose();
                            resolve()
                        }
                    });
                })
            } else {
                this.loaded = Promise.resolve()
            }
        } else {
            this.loaded = _loaded;
        }

        this.loaded.then(_ => this.updateHandler.localVersion = 0)
    }

    /**
     * A (lazily-created) view which gives update on whatever the focused cell is (if a cell is focused)
     */
    get activeCellView(): OptionalStateView<CellState> {
        if (!this.lazyActiveCellView) {
            const noActiveState: StateView<CellState | undefined> = new ConstView(undefined);
            let currentState = this.state.activeCellId !== undefined ? this.cellsHandler.view(this.state.activeCellId) : noActiveState;
            const view = new ProxyStateView(currentState);
            this.lazyActiveCellView = view;

            this.observeKey("activeCellId", activeCellId => {
                if (activeCellId !== undefined && (!view.state || view.state.id !== activeCellId)) {
                    if (currentState !== noActiveState) {
                        currentState.dispose();
                    }
                    currentState = this.cellsHandler.view(activeCellId);
                    view.setParent(currentState);
                } else if (activeCellId === undefined && view.state) {
                    if (currentState !== noActiveState) {
                        currentState.dispose();
                    }
                    currentState = noActiveState;
                    view.setParent(noActiveState);
                }
            });
        }
        return this.lazyActiveCellView;
    }

    static forPath(path: string) {
        const baseHandler = new ObjectStateHandler<NotebookState>({
            path,
            cells: {},
            cellOrder: [],
            config: {open: false, config: NotebookConfig.default},
            kernel: {
                symbols: {},
                status: 'disconnected',
                info: {},
                tasks: {},
            },
            activePresence: {},
            activeCellId: undefined,
            activeCompletion: undefined,
            activeSignature: undefined,
            activeStreams: {},
        });

        const cellsHandler = baseHandler.lens("cells");
        const updateHandler = new NotebookUpdateHandler(baseHandler, cellsHandler, -1, 0, new EditBuffer())
        const handler = new NotebookStateHandler(baseHandler, cellsHandler, updateHandler);
        cellsHandler.disposeWith(handler);
        updateHandler.disposeWith(handler);
        return handler;
    }

    protected compare(s1: any, s2: any): boolean {
        return deepEquals(s1, s2)
    }

    availableValuesAt(id: number): Record<string, ResultValue> {
        return availableResultValues(this.state.kernel.symbols, this.state.cellOrder, id);
    }

    getCellIndex(cellId: number, cellOrder: number[] = this.state.cellOrder): number | undefined {
        return cellOrder.indexOf(cellId)
    }

    getCellIdAtIndex(cellIdx: number): number | undefined {
        return this.state.cellOrder[cellIdx]
    }

    getPreviousCellId(anchorId: number, cellOrder: number[] = this.state.cellOrder): number | undefined {
        const anchorIdx = this.getCellIndex(anchorId, cellOrder)
        return anchorIdx !== undefined ? cellOrder[anchorIdx - 1] : undefined
    }

    getNextCellId(anchorId: number, cellOrder: number[] = this.state.cellOrder): number | undefined {
        const anchorIdx = this.getCellIndex(anchorId, cellOrder)
        return anchorIdx !== undefined ? cellOrder[anchorIdx + 1] : undefined
    }

    /**
     * Change the currently selected cell.
     *
     * @param selected     The ID of the cell to select OR the ID of the anchor cell for `relative`. If `undefined`, deselects cells.
     * @param options      Options, consisting of:
     *                     relative        If set, select the cell either above or below the one with ID specified by `selected`
     *                     skipHiddenCode  If set alongside a relative cell selection, cells with hidden code blocks should be skipped.
     *                     editing         If set, indicate that the cell is editing in addition to being selected.
     * @return             The ID of the cell that was selected, possibly undefined if nothing was selected.
     */
    selectCell(selected: number | undefined, options?: { relative?: "above" | "below", skipHiddenCode?: boolean, editing?: boolean}): number | undefined {
        let id = selected;
        this.update(state => {
            if (id !== undefined) {
                const anchorIdx = state.cellOrder.indexOf(id)
                if (options?.relative === "above")  {
                    let prevIdx = anchorIdx - 1;
                    id = state.cellOrder[prevIdx];
                    if (options?.skipHiddenCode) {
                        while (prevIdx > -1 && state.cells[id]?.metadata.hideSource) {
                            --prevIdx;
                            id = state.cellOrder[prevIdx];
                        }
                    }
                } else if (options?.relative === "below") {
                    let nextIdx = anchorIdx + 1
                    id = state.cellOrder[nextIdx];
                    if (options?.skipHiddenCode) {
                        while (nextIdx < state.cellOrder.length && state.cells[id]?.metadata.hideSource) {
                            ++nextIdx;
                            id = state.cellOrder[nextIdx];
                        }
                    }
                }
            }
            id = id ?? (selected === -1 ? 0 : selected); // if "above" or "below" don't exist, just select `selected`.
            const prev = state.activeCellId;
            const update: UpdatePartial<NotebookState> = {
                activeCellId: id,
                cells: id === undefined ? {} : {
                    [id]: {
                        editing: options?.editing ?? false
                    },
                    ...((prev === undefined && prev !== id) ? {} : {[prev]: {editing: false}})
                }
            };
            return update;
        })

        return id
    }

    /**
     * Helper for inserting a cell.
     *
     * @param direction  Whether to insert below of above the anchor
     * @param anchor     The anchor. If it is undefined, the anchor is based on the currently selected cell. If none is
     *                   selected, the anchor is either the first or last cell (depending on the direction supplied).
     *                   The anchor is used to determine the location, language, and metadata to supply to the new cell.
     * @return           A Promise that resolves with the inserted cell's id.
     */
    insertCell(direction: 'above' | 'below', anchor?: {id: number, language: string, metadata: CellMetadata, content?: string}): Promise<number> {
        const state = this.state;
        let currentCellId = state.activeCellId;
        if (anchor === undefined) {
            if (currentCellId === undefined) {
                if (direction === 'above') {
                    currentCellId = state.cellOrder[0];
                } else {
                    currentCellId = state.cellOrder[state.cellOrder.length - 1];
                }
            }
            const currentCell = state.cells[currentCellId];
            anchor = {id: currentCellId, language: (currentCell?.language === undefined || currentCell?.language === 'viz') ? 'scala' : currentCell.language, metadata: currentCell?.metadata ?? new CellMetadata()};
        }
        const anchorIdx = this.getCellIndex(anchor.id)!;
        const prevIdx = direction === 'above' ? anchorIdx - 1 : anchorIdx;
        const maybePrevId = state.cellOrder[prevIdx] ?? -1;
        // generate the max ID here. Note that there is a possible race condition if another client is inserting a cell at the same time.
        const maxId = state.cellOrder.reduce((acc, cellId) => acc > cellId ? acc : cellId, -1)
        const cellTemplate = {id: maxId + 1, language: anchor.language, content: anchor.content ?? '', metadata: anchor.metadata, prev: maybePrevId}

        // trigger the insert
        return this.updateHandler.insertCell(maxId + 1, anchor.language, anchor.content ?? '', anchor.metadata, maybePrevId).then(
            insert => insert.cell.id
        )
    }

    /**
     * Helper for inserting an inspection cell
     * @param result
     * @param viewType
     */
    insertInspectionCell(result: ResultValue, viewType?: string) {
        this.insertCell("below", {
            id: result.sourceCell,
            language: 'viz',
            metadata: new CellMetadata(false, false, false),
            content: JSON.stringify({type: viewType, value: result.name})
        }).then(id => this.selectCell(id))
    }

    deleteCell(id?: number, selectPrevCell: boolean = true): Promise<number | undefined> {
        if (id === undefined) {
            id = this.state.activeCellId;
        }
        if (id !== undefined) {
            const waitForDelete = new Promise<number>(resolve => {
                const cellOrder = this.view("cellOrder")
                const obs = cellOrder.addObserver(order => {
                    if (! order.includes(id!)) {
                        resolve(id!);
                        obs.dispose();
                    }
                }).disposeWith(this)
            })
            if (selectPrevCell) {
                const nextId = this.getNextCellId(id) ?? this.getPreviousCellId(id)
                waitForDelete.then(deletedId => {
                    if (deletedId !== undefined && nextId !== undefined) {
                        this.selectCell(nextId)
                    }
                })
            }
            this.updateHandler.deleteCell(id);
            return waitForDelete
        } else return Promise.resolve(undefined)
    }

    setCellLanguage(id: number, language: string, source?: any) {
        const cell = this.cellsHandler.state[id];
        this.cellsHandler.updateField(id, () => ({
            language,
            // clear a bunch of stuff if we're changing to text... hm, maybe we need to do something else when it's a a text cell...
            output: language === "text" ? clearArray() : NoUpdate,
            results: language === "text" ? clearArray() : NoUpdate,
            error: language === "text" ? false : NoUpdate,
            compileErrors: language === "text" ? clearArray() : NoUpdate,
            runtimeError: language === "text" ? setValue(undefined) : NoUpdate,
        }), source)
    }

    // wait for cell to transition to a specific state
    waitForCellChange(id: number, targetState: "queued" | "running" | "error"): Promise<void> {
        return new Promise<void>(resolve => {
            const obs = this.addObserver(state => {
                const maybeChanged = state.cells[id];
                if (maybeChanged && maybeChanged[targetState]) {
                    obs.dispose();
                    resolve();
                }
            }).disposeWith(this)
        })
    }

    get isLoading(): boolean {
        const nbLoaded = ServerStateHandler.getNotebook(this.state.path)?.loaded
        return nbLoaded === undefined || !nbLoaded || !!(this.state.kernel.tasks[this.state.path] ?? false)
    }

    fork(disposeContext?: IDisposable): NotebookStateHandler {
        const fork = new NotebookStateHandler(
            this.parent.fork(disposeContext).disposeWith(this),
            this.cellsHandler.fork(disposeContext).disposeWith(this),
            this.updateHandler,
            this.loaded
        ).disposeWith(this);

        return disposeContext ? fork.disposeWith(disposeContext) : fork;
    }
}

/**
 * Handles Notebook Updates.
 *
 * Keeps track of `globalVersion`, `localVersion` and the Edit Buffer, making sure they are updated when necessary.
 *
 * Watches the state of this notebook's cells, translating their state changes into NotebookUpdates which are then
 * observed by the dispatcher and sent to the server.
 *
 * TODO: can this be refactored so it's not a "broadcaster"? The dependencies seem backwards; shouldn't this just
 *       talk directly to the server message dispatcher rather than the dispatcher listening to this?
 */
export class NotebookUpdateHandler extends Disposable { // extends ObjectStateHandler<NotebookUpdate[]>{
    cellWatchers: Record<number, StateView<CellState>> = {};
    private observers: ((update: NotebookUpdate, rep?: Deferred<NotebookUpdate>) => void)[] = [];
    constructor(
        state: StateView<NotebookState>,
        cellsHandler: StateView<Record<number, CellState>>,
        public globalVersion: number,
        public localVersion: number,
        public edits: EditBuffer
    ) {
        super()

        state.view("config").view("config", notReceiver)
            .addObserver(config => this.updateConfig(config))

        state.view("cellOrder", notReceiver).addObserver((order, updateResult) => {
            if (updateResult.update instanceof MoveArrayValue) {
                const movedCell = updateResult.update.movedValue;
                const myIndex = updateResult.update.toIndex;
                const prev = order[myIndex - 1] ?? -1;
                this.moveCell(movedCell, prev);
            }
        })

        state.view("cellOrder").addObserver((newOrder, update) => {
            for (const id of Object.values(update.addedValues ?? {})) {
                this.watchCell(
                    id!,
                    cellsHandler.view(id!).filterSource(notReceiver).disposeWith(this)
                );
            }

            for (const id of Object.values(update.removedValues ?? {})) {
                if (id !== undefined && this.cellWatchers[id]) {
                    this.cellWatchers[id].tryDispose();
                    delete this.cellWatchers[id];
                }
            }

        })

        this.onDispose.then(() => this.observers.splice(0, this.observers.length))
    }

    addUpdate(update: NotebookUpdate, rep?: Deferred<NotebookUpdate>) {
        if (update.localVersion !== this.localVersion) {
            throw new Error(`Update Version mismatch! Update had ${update.localVersion}, but I had ${this.localVersion}`)
        }
        this.edits = this.edits.push(update.localVersion, update);
        this.observers.forEach(obs => obs(update, rep));
    }

    requestUpdate<T extends NotebookUpdate>(update: T): Promise<T> {
        const rep = new Deferred<T>()
        this.addUpdate(update, rep);
        return rep;
    }

    insertCell(cellId: number, language: string, content: string, metadata: CellMetadata, prevId: number) {
        this.localVersion++;
        const cell = new NotebookCell(cellId, language, content, [], metadata);
        const update = new messages.InsertCell(this.globalVersion, this.localVersion, cell, prevId);
        return this.requestUpdate(update)
    }

    deleteCell(id: number) {
        this.localVersion++;
        const update = new messages.DeleteCell(this.globalVersion, this.localVersion, id)
        return this.requestUpdate(update)
    }

    moveCell(id: number, after: number) {
        this.localVersion++;
        const update = new messages.MoveCell(this.globalVersion, this.localVersion, id, after);
        this.addUpdate(update);
    }

    updateCell(id: number, changed: {edits?: ContentEdit[], metadata?: CellMetadata}) {
        this.localVersion++;
        const update = new messages.UpdateCell(this.globalVersion, this.localVersion, id, changed.edits ?? [], changed.metadata)
        this.addUpdate(update)
    }

    createComment(cellId: number, comment: CellComment): void {
        this.addUpdate(new messages.CreateComment(this.globalVersion, this.localVersion, cellId, comment));
    }

    deleteComment(cellId: number, commentId: string): void {
        this.addUpdate(new messages.DeleteComment(this.globalVersion, this.localVersion, cellId, commentId));
    }

    updateComment(cellId: number, commentId: string, range: PosRange, content: string): void {
        this.addUpdate(new messages.UpdateComment(this.globalVersion, this.localVersion, cellId, commentId, range, content));
    }

    setCellOutput(cellId: number, output: Output) {
        this.addUpdate(new messages.SetCellOutput(this.globalVersion, this.localVersion, cellId, output))
    }

    updateConfig(config: NotebookConfig) {
        this.localVersion++;
        const update = new messages.UpdateConfig(this.globalVersion, this.localVersion, config);
        this.addUpdate(update);
    }

    rebaseUpdate(update: NotebookUpdate) {
        this.globalVersion = update.globalVersion
        if (update.localVersion < this.localVersion) {
            const prevUpdates = this.edits.range(update.localVersion, this.localVersion);

            // discard edits before the local version from server – it will handle rebasing at least until that point
            this.edits = this.edits.discard(update.localVersion)

            update = messages.NotebookUpdate.rebase(update, prevUpdates)
        }

        return update
    }

    private watchCell(id: number, handler: StateView<CellState>) {
        this.cellWatchers[id] = handler
        handler.view("output").addObserver((newOutput, updateResult) => {
            Object.values(updateResult.addedValues ?? {}).forEach(o => {
                this.setCellOutput(id, o)
            })
        }).disposeWith(this)

        handler.view("results", notReceiver).addObserver((newResults) => {
            if (newResults[0] && newResults[0] instanceof ClientResult) {
                newResults[0].toOutput().then(
                    o => this.addUpdate(new messages.SetCellOutput(this.globalVersion, this.localVersion, id, o))
                )
            }
        }).disposeWith(this)

        handler.view("language").addObserver(lang => {
            this.addUpdate(new messages.SetCellLanguage(this.globalVersion, this.localVersion, id, lang))
        }).disposeWith(this)

        handler.view("content").addObserver((content, updateResult) => {
            if (updateResult.update instanceof EditString) {
                this.updateCell(id, {edits: updateResult.update.edits})
            } else if (updateResult.oldValue !== undefined) {
                this.updateCell(id, {edits: diffEdits(updateResult.oldValue, content)})
            } else {
                // the only updates possible should be EditString or SetValue, so this is a defect
                console.error("Unexpected update to cell content", updateResult)
                throw new Error("Unexpected update to cell content")
            }
        }).disposeWith(this)

        handler.view("metadata").addObserver(metadata => {
            this.updateCell(id, {metadata})
        }).disposeWith(this)

        const existingComments: Set<string> = new Set(Object.keys(handler.state.comments))
        handler.view("comments").addObserver((current, updateResult) => {
            UpdateResult.addedOrChangedKeys(updateResult).forEach(commentId => {
                if (existingComments.has(commentId)) {
                    const currentComment = current[commentId];
                    this.updateComment(id, commentId, currentComment.range, currentComment.content)
                } else {
                    existingComments.add(commentId);
                    this.createComment(id, current[commentId]);
                }
            })

            Object.keys(updateResult.removedValues ?? {}).forEach(commentId => this.deleteComment(id, commentId))
        }).disposeWith(this)
    }

    addObserver(fn: (update: NotebookUpdate, rep?: Deferred<NotebookUpdate>) => void): IDisposable {
        this.observers.push(fn);
        return new ImmediateDisposable(() => {
            const idx = this.observers.indexOf(fn);
            if (idx >= 0) {
                this.observers.splice(idx, 1);
            }
        })
    }

    protected compare(s1: any, s2: any): boolean {
        return deepEquals(s1, s2);
    }
}<|MERGE_RESOLUTION|>--- conflicted
+++ resolved
@@ -6,7 +6,8 @@
     IDisposable,
     ImmediateDisposable, MoveArrayValue,
     NoUpdate,
-    ObjectStateHandler, OptionalStateView,
+    ObjectStateHandler,
+    OptionalStateView,
     setValue,
     StateHandler,
     StateView,
@@ -31,11 +32,8 @@
 import {deepEquals, diffArray, Deferred} from "../util/helpers";
 import {availableResultValues} from "../interpreter/client_interpreter";
 import {notReceiver} from "../messaging/receiver";
-<<<<<<< HEAD
 import {ConstView, ProxyStateView} from "./state_handler";
-=======
 import {ServerStateHandler} from "./server_state";
->>>>>>> 68046d8c
 
 
 export type CellPresenceState = {id: number, name: string, color: string, range: PosRange, avatar?: string};
